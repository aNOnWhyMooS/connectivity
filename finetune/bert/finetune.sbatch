#!/bin/bash
#SBATCH --job-name=finetune_berts
#SBATCH --open-mode=append
#SBATCH --output=./sbatch_outs/%A_%a.out
#SBATCH --error=./sbatch_outs/%A_%a.err
#SBATCH --nodes=1 --ntasks-per-node=1
#SBATCH --mem=64G
#SBATCH --gres=gpu:1
#SBATCH --time=1-23:59:59
#nvidia-smi

SINGULARITY_IMAGE=/scratch/work/public/singularity/cuda11.1.1-cudnn8-devel-ubuntu20.04.sif
OVERLAY_FILE=/scratch/$USER/mode-conn-0/mode-conn-0.ext3:ro

BERT_BASE_DIR=./uncased_L-12_H-768_A-12
GLUE_DIR=./glue_data

singularity exec --nv\
                 --overlay $OVERLAY_FILE $SINGULARITY_IMAGE \
                 /bin/bash -c "
source /ext3/env.sh
conda activate tf1py37
export HF_DATASETS_CACHE=\"/scratch/$USER/.cache/huggingface/datasets\"
export TRANSFORMERS_CACHE=\"/scratch/$USER/.cache/huggingface/transformers\"
export HF_METRICS_CACHE=\"/scratch/$USER/.cache/huggingface/metrics\"
python3 run_classifier.py \
  --task_name=qqp \
  --do_train=true \
  --do_eval=true \
  --data_dir=$GLUE_DIR/QQP \
  --vocab_file=$BERT_BASE_DIR/vocab.txt \
  --bert_config_file=$BERT_BASE_DIR/bert_config.json \
  --init_checkpoint=$BERT_BASE_DIR/bert_model.ckpt \
  --max_seq_length=128 \
  --train_batch_size=32 \
  --learning_rate=2e-5 \
<<<<<<< HEAD
  --num_train_epochs=12.0 \
  --output_dir=qqp_save_$SLURM_ARRAY_TASK_ID --save_checkpoints_steps=20000
=======
  --num_train_epochs=3.0 \
  --training_seed=$SLURM_ARRAY_TASK_ID \
  --output_dir=qqp_save_$SLURM_ARRAY_TASK_ID --save_checkpoints_steps=5000
>>>>>>> 2c01f347
exit
"<|MERGE_RESOLUTION|>--- conflicted
+++ resolved
@@ -34,13 +34,8 @@
   --max_seq_length=128 \
   --train_batch_size=32 \
   --learning_rate=2e-5 \
-<<<<<<< HEAD
   --num_train_epochs=12.0 \
+  --training_seed=$SLURM_ARRAY_TASK_ID \
   --output_dir=qqp_save_$SLURM_ARRAY_TASK_ID --save_checkpoints_steps=20000
-=======
-  --num_train_epochs=3.0 \
-  --training_seed=$SLURM_ARRAY_TASK_ID \
-  --output_dir=qqp_save_$SLURM_ARRAY_TASK_ID --save_checkpoints_steps=5000
->>>>>>> 2c01f347
 exit
 "